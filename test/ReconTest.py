--- conflicted
+++ resolved
@@ -13,34 +13,13 @@
 import ReconFunctions as RF
 import boundwave.Orthonormal as Ot
 
-<<<<<<< HEAD
+
 def TestOfConFunc(J=3):
     """
     Test and plot of constant and linear function.
     """
-    Wavelet    = 'db2'
-    WaveletCoef= np.flipud(pywt.Wavelet(Wavelet).dec_lo)
-    phi        = pywt.Wavelet(Wavelet).wavefun(level=15)[0][1:]
-    AL,AR      = Ot.OrthoMatrix(J,WaveletCoef,phi)
-    x          = np.ones(2**J)
-    x[1],x[-1] = 0,0
-    x[0]       = 1/AL[0,0]
-    x[-2]      = 1/AR[0,0]
-    res        = RF.ReconBoundary(x,J,Wavelet,phi)
-    
-    plt.figure()
-    plt.plot(np.linspace(0,2**J,2**J,endpoint=True),np.ones(2**J),label=r'$f(x)$')
-    plt.plot(np.linspace(0,2**J,len(res),endpoint=True),np.real(res),ls='dashed',label=r'$\tilde{f}(x)$')
-    plt.xlabel(r'$x$')
-    print('Distance between signals:',np.linalg.norm(res-np.ones(len(res))))
-    print('x=',x)
-=======
 
-def TestOfConFunc(Wavelet='db2', J=3):
-    """
-    Test and plot of constant and linear function.
-    """
-
+    Wavelet = 'db2'
     WaveletCoef = np.flipud(pywt.Wavelet(Wavelet).dec_lo)
     phi = pywt.Wavelet(Wavelet).wavefun(level=15)[0][1:]
     AL, AR = Ot.OrthoMatrix(J, WaveletCoef, phi)
@@ -52,15 +31,13 @@
 
     plt.figure()
     plt.plot(np.linspace(0, 2**J, 2**J, endpoint=True), np.ones(2**J),
-             label=r'True Constant Signal')
+             label=r'$f(x)$')
     plt.plot(np.linspace(0, 2**J, len(res), endpoint=True),
              np.real(res), ls='dashed',
-             label=r'Wavelet Reconstruction of Constant')
+             label=r'$\tilde{f}(x)$')
     plt.xlabel(r'$x$')
-    plt.ylabel(r'$f(x)$')
     print('Distance between signals:', np.linalg.norm(res-np.ones(len(res))))
     print('x=', x)
->>>>>>> 359d8398
 
     import scipy.stats as stats
     x = np.linspace(0, 2**J, 2**J, endpoint=False)
@@ -93,18 +70,6 @@
         T_start[i] = t
         T_end[i] = t
         RES_start[i] = res2[0]
-<<<<<<< HEAD
-        RES_end[i]   = res2[-1]
-    Stat_start  = stats.linregress(T_start,RES_start)
-    Stat_end    = stats.linregress(T_end,RES_end)
-    t2          = (b-Stat_start[1])/Stat_start[0]
-    t3          = (y_end-Stat_end[1])/Stat_end[0]
-    x[0]        = np.real(t2)
-    x[-2]       = np.real(t3)
-    res2        = RF.ReconBoundary(x,J,Wavelet,phi)
-    plt.plot(np.linspace(0,2**J,2**J),np.real(a*np.linspace(0,2**J,2**J,dtype=complex)+b),label=r'$g(x)$')
-    plt.plot(np.linspace(0,2**J,len(res2)),np.real(res2),ls='dashed', label=r'$\tilde{g}(x)$')
-=======
         RES_end[i] = res2[-1]
     Stat_start = stats.linregress(T_start, RES_start)
     Stat_end = stats.linregress(T_end, RES_end)
@@ -118,7 +83,6 @@
              label=r'True Linear Signal')
     plt.plot(np.linspace(0, 2**J, len(res2)), np.real(res2), ls='dashed',
              label=r'Wavelet Reconstruction of Line')
->>>>>>> 359d8398
     plt.legend()
     print('Distance between signals:',
           np.linalg.norm(
